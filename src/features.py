#!usr/bin/python3

import numpy as np
import json
<<<<<<< HEAD
import functools
=======
import enchant
>>>>>>> 3401e939
from nltk.tag import pos_tag_sents
from nltk.util import skipgrams
from sklearn.base import BaseEstimator, TransformerMixin
from sklearn.feature_extraction.text import TfidfVectorizer


class AverageWordLength(BaseEstimator, TransformerMixin):
    """outputs average word length per document"""

    def average_word_length(self, x):
        return np.mean([len(word) for word in x.split()])

    def transform(self, X, y=None):
        return [[self.average_word_length(x)] for x in X]

    def fit(self, X, y=None):
        return self

class AverageMisspellings(BaseEstimator, TransformerMixin):
    """outputs average word length per document"""

    def average_misspellings(self, x):
        d = enchant.Dict("en_US")
        counter = 0
        toks = x.split()
        for tok in toks:
            if d.check(tok) == False:
                counter+=1

        return counter/len(toks)

    def transform(self, X, y=None):
        return [[self.average_misspellings(x)] for x in X]

    def fit(self, X, y=None):
        return self


class POSVectorizer(TfidfVectorizer):
    """ adds postags, learns weights """

    def postag(self, X):
        new_X = pos_tag_sents([x.split() for x in X])
        new_X = [' '.join([tt[1] for tt in doc]) for doc in new_X]
        return new_X

    def transform(self, X, y=None):
        X = self.postag(X)
        return super(POSVectorizer, self).transform(X, y)

    def fit(self, X, y=None):
        X = self.postag(X)
        return super(POSVectorizer, self).fit(X, y)


class PromptWordVectorizer(TfidfVectorizer):
    """ removes learned promptwords before training weights """

    def filterpw(self, X):
        new_X = []
        with open("keywords.json", "r") as f:
            keywords = json.load(f)
        for doc in X:
            words = doc.split()
            for t in range(len(words)):
                if words[t] in keywords:
                    words[t] = '<PW>'
            new_X.append(' '.join(words))
        return new_X

    def transform(self, X, y=None):
        X = self.filterpw(X)
        return super(PromptWordVectorizer, self).transform(X, y)

    def fit(self, X, y=None):
        X = self.filterpw(X)
        return super(PromptWordVectorizer, self).fit(X, y)


class SkipgramVectorizer(TfidfVectorizer):
    """ Learns weights for skipgrams """

    def __init__(self, n=2, k=2, base_analyzer='word', *args, **kwargs):
        super(SkipgramVectorizer, self).__init__(*args, **kwargs)
        # we only use the parent for learning weights, chars can be used but the implementation lies in our custom
        # function, not with the tfidfvectorizer
        self.n = n
        self.k = k
        self.base_analyzer = base_analyzer

    def generate_skipgrams(self, x):
        if self.base_analyzer == 'char':
            return skipgrams(x, n=self.n, k=self.k)
        else:
            return skipgrams(x.split(), n=self.n, k=self.k)

    def build_analyzer(self):
        return self.generate_skipgrams



<|MERGE_RESOLUTION|>--- conflicted
+++ resolved
@@ -2,11 +2,7 @@
 
 import numpy as np
 import json
-<<<<<<< HEAD
-import functools
-=======
 import enchant
->>>>>>> 3401e939
 from nltk.tag import pos_tag_sents
 from nltk.util import skipgrams
 from sklearn.base import BaseEstimator, TransformerMixin
